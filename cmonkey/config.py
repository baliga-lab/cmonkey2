"""config.py - cMonkey configuration module

This file is part of cMonkey Python. Please see README and LICENSE for
more information and licensing details.
"""
import os
import argparse
import ConfigParser
import logging
import tempfile
import json
import random

from cmonkey.schedule import make_schedule
import cmonkey.util as util
import cmonkey.datamatrix as dm
import meme

LOG_FORMAT = '%(asctime)s %(levelname)-8s %(message)s'

DESCRIPTION = """cMonkey (Python port) (c) 2011-2012,
Institute for Systems Biology
This program is licensed under the General Public License V3.
See README and LICENSE for details.\n"""

# if we were installed through Debian package management, default.ini is found here
SYSTEM_INI_PATH = '/etc/cmonkey-python/default.ini'
USER_INI_PATH = 'config/default.ini'

"""
supported debug options:

  - all: all options turned on
  - keep_memeout: keeps meme output files
  - dump_results: dump results into cmresults files, implies keep_memeout
  - dump_scores: dumps score matrices as received from the individual scoring functions
  - profile_mem: write memory profile
  - random_seed: fixed random seed
"""
ALL_DEBUG_OPTIONS = {'keep_memeout', 'dump_results', 'dump_scores', 'profile_mem',
                     'random_seed', 'keep_mastout'}


def __set_config(config):
    """Returns a dictionary containing the configuration contained in
    the config parser object. Note that there are only 3 fixed sections:
    General, Membership and Scoring"""
    params = {}

    def set_scaling(section):
        try:
            params[section]['scaling'] = ('scaling_const', config.getfloat(section, 'scaling_const'))
            return
        except:
            pass
        try:
            params[section]['scaling'] = ('scaling_rvec', config.get(section, 'scaling_rvec'))
        except:
            raise Exception("no scaling found for section '%s'" % section)

    # override directories
    tmp_dir = config.get('General', 'tmp_dir')
    if tmp_dir:
        tempfile.tempdir = tmp_dir
    params['output_dir'] = config.get('General', 'output_dir')
    params['cache_dir'] = config.get('General', 'cache_dir')
    params['tmp_dir'] = tmp_dir
    params['dbfile_name'] = config.get('General', 'dbfile_name')
    params['normalize_ratios'] = config.getboolean('General', 'normalize_ratios')

    params['num_iterations'] = config.getint("General", "num_iterations")
    params['start_iteration'] = config.getint("General", "start_iteration")
    params['multiprocessing'] = config.getboolean('General', 'use_multiprocessing')
    try:
        params['num_cores'] = config.getint('General', 'num_cores')
    except:
        params['num_cores'] = None
    params['postadjust'] = config.getboolean('General', 'postadjust')
    params['log_subresults'] = config.getboolean('General', 'log_subresults')
    params['add_fuzz'] = config.get('General', 'add_fuzz')
    try:
        params['random_seed'] = config.getint('General', 'random_seed')
    except:
        params['random_seed'] = None

    if params['random_seed'] is None:
        # python can have large seeds, R, however has a 32 bit limit it seems
        params['random_seed'] = util.current_millis() % 2147483647

    # Quantile normalization is false by default in cMonkey-R
    params['quantile_normalize'] = config.getboolean('Scoring', 'quantile_normalize')

    # membership default parameters
    params['memb.min_cluster_rows_allowed'] = config.getint('Membership', 'min_cluster_rows_allowed')
    params['memb.max_cluster_rows_allowed'] = config.getint('Membership', 'max_cluster_rows_allowed')
    params['memb.prob_row_change'] = config.getfloat('Membership', 'probability_row_change')
    params['memb.prob_col_change'] = config.getfloat('Membership', 'probability_column_change')
    params['memb.max_changes_per_row'] = config.getint('Membership', 'max_changes_per_row')
    params['memb.max_changes_per_col'] = config.getint('Membership', 'max_changes_per_column')

    ids = [section for section in config.sections()
           if section not in {'General', 'Scoring', 'Membership'}]

    # processing scoring function specific stuff
    for id in ids:
        params[id] = {}
        for option, value in config.items(id):
            if option == 'schedule':
                params[id]['schedule'] = make_schedule(value)
            elif option.startswith('scaling_'):
                set_scaling(id)
            else:
                params[id][option] = value

    params['sequence_types'] = config.get('Motifs', 'sequence_types').split(',')
    params['search_distances'] = {}
    params['scan_distances'] = {}
    for seqtype in params['sequence_types']:
        cat = "SequenceType-%s" % seqtype
        params['search_distances'][seqtype] = tuple(
            map(int, config.get(cat, 'search_distance').split(',')))
        params['scan_distances'][seqtype] = tuple(
            map(int, config.get(cat, 'scan_distance').split(',')))

    params['stats_freq'] = config.getint('General', 'stats_frequency')
    params['result_freq'] = config.getint('General', 'result_frequency')
    params['debug_freq'] = config.getint('General', 'debug_frequency')
    
    return params

def __get_config_parser():
    # read default configuration parameters
    config = ConfigParser.ConfigParser()
    if os.path.exists(USER_INI_PATH):
        config.read(USER_INI_PATH)
    elif os.path.exists(SYSTEM_INI_PATH):
        config.read(SYSTEM_INI_PATH)
    else:
        raise Exception('could not find default.ini !')
    return config


def __get_arg_parser(arg_ext):
    parser = argparse.ArgumentParser(description=DESCRIPTION)
    parser.add_argument('--ratios', required=True,
                        help='tab-separated ratios matrix file')

    parser.add_argument('--verbose', action="store_true")
    parser.add_argument('--organism', help='KEGG organism code', default=None)
    parser.add_argument('--out', help='output directory')
    parser.add_argument('--cachedir', help="path to cache directory")
    parser.add_argument('--string', help='tab-separated STRING file for the organism',
                        default=None)
    parser.add_argument('--operons', help='tab-separated operons file for the organism',
                        default=None)
    parser.add_argument('--checkratios', action="store_true",
                        help='check gene expression quality')
    parser.add_argument('--remap_network_nodes', action="store_true",
                        help='network nodes are not named to RSAT primary names')
    parser.add_argument('--logfile', default=None, help="""path to log file""")
    parser.add_argument('--ncbi_code', default=None, help="NCBI taxonomy id")
    parser.add_argument('--numclusters', type=int,
                        default=None, help="override the number of clusters")

    parser.add_argument('--nomotifs', action="store_true", help="deactivate motif scoring")
    parser.add_argument('--nonetworks', action="store_true", help="deactivate network scoring")
    parser.add_argument('--nostring', action="store_true", help="deactivate STRING network scoring")
    parser.add_argument('--nooperons', action="store_true", help="deactivate operon network scoring")
    parser.add_argument('--config', default=None, help="additional configuration file")
    parser.add_argument('--debug', default=None,  help="""run in debug mode""")
    parser.add_argument('--random_seed', type=int)
    parser.add_argument('--num_cores', type=int, default=None)
    parser.add_argument('--minimize_io', action="store_true",
                        help='minimal io setting')

    # RSAT overrides
    parser.add_argument('--rsat_dir', default=None,
                        help="""RSAT override: data directory""")
    parser.add_argument('--rsat_organism', default=None,
                        help="""override the RSAT organism name""")

    # Synonym override
    parser.add_argument('--synonym_file', default=None, help="synonyms file")

    parser.add_argument('--pipeline', default=None,
                        help="""override the scoring pipeline""")

    if arg_ext is not None:
        arg_ext(parser)
    return parser


def __num_clusters(config, args, ratios):
    """override number of clusters either on the command line or through
    the config file"""
    try:
        num_clusters = config.getint("General", "num_clusters")
    except:
        num_clusters = args.numclusters
    if num_clusters is None:
        return int(round(ratios.num_rows * args.clusters_per_row / 20.0))
    else:
        return num_clusters
    

def setup(arg_ext=None):
    """main configuration function - does everything. It reads and configures
    everything that can be derived from the configuration files and input
    parameters and returns the configuration in a dictionary as well as
    the normalized ratios matrix.
    The arg_ext parameter can be used to add additional argements to the
    argparser that can be processed outside of the core application."""

    config_parser = __get_config_parser()
    arg_parser = __get_arg_parser(arg_ext)
    args = arg_parser.parse_args()
    if args.verbose:
        loglevel = logging.DEBUG
    else:
        loglevel = logging.INFO

    logging.basicConfig(format=LOG_FORMAT, datefmt='%Y-%m-%d %H:%M:%S',
                        level=loglevel, filename=args.logfile)

    # no organism provided -> dummy organism
    if args.organism is None:
        logging.warn("no organism provided - assuming that you want to score ratios only or don't use automatic download")
        if not args.rsat_dir:
            args.nomotifs = True
        if not args.string and not args.operons:
            args.nonetworks = True

    # user overrides in config files
    if args.config:
        config_parser.read(args.config)

    # Initial configuration from default + user config
    params = __set_config(config_parser)

    if params['normalize_ratios']:
        ratio_filters = [dm.nochange_filter, dm.center_scale_filter]
    else:
        ratio_filters = []

    matrix_factory = dm.DataMatrixFactory(ratio_filters)
    matrix_filename = args.ratios

    if matrix_filename.startswith('http://'):
        indata = util.read_url(matrix_filename)
        infile = util.dfile_from_text(indata, has_header=True, quote='\"')
    else:
        infile = util.read_dfile(matrix_filename, has_header=True, quote='\"')

    ratios = matrix_factory.create_from(infile)
    infile = None

    args.clusters_per_row = 2

    # debug options
    debug_options = set(args.debug.split(',')) if args.debug is not None else set()
    if 'dump_results' in debug_options:
        debug_options.add('keep_memeout')
    if debug_options == {'all'}:
        debug_options = ALL_DEBUG_OPTIONS
    
    """The overrides dictionary holds all the values that will overwrite or add
    to the settings defined in the default and user-defined ini files
    """
    overrides = {'organism_code': args.organism, 'string_file': args.string,
                 'logfile': args.logfile, 'rsat_organism': args.rsat_organism,
                 'num_clusters': __num_clusters(config_parser, args, ratios),
                 'memb.clusters_per_row': args.clusters_per_row,
                 'remap_network_nodes': args.remap_network_nodes,
                 'ncbi_code': args.ncbi_code,
                 'operon_file': args.operons,
                 'rsat_dir': args.rsat_dir,
                 'use_operons': True, 'use_string': True, 'global_background': True,
                 'meme_version': meme.check_meme_version(),
                 'debug': debug_options,
                 'nomotifs': False,
                 'minimize_io': args.minimize_io,
                 'nonetworks': args.nonetworks,
                 'checkratios': args.checkratios,
                 'random_seed': args.random_seed,
                 'pipeline_file': args.pipeline,
                 'synonym_file': args.synonym_file}

    if overrides['random_seed'] is None:
        del overrides['random_seed']

    # membership update default parameters
    # these come first, since a lot depends on clustering numbers
    num_clusters = overrides['num_clusters']
    if ratios.num_columns >= 60:
        overrides['memb.clusters_per_col'] = int(round(num_clusters / 2.0))
    else:
        overrides['memb.clusters_per_col'] = int(round(num_clusters * 2.0 / 3.0))

    overrides['nomotifs'] = args.nomotifs or not overrides['meme_version']
    overrides['use_string'] = not args.nostring
    overrides['use_operons'] = not args.nooperons
    if args.num_cores is not None:
        overrides['num_cores'] = args.num_cores
    if args.out:
        overrides['output_dir'] = args.out
    if args.cachedir:
        overrides['cache_dir'] = args.cachedir

<<<<<<< HEAD
    if overrides['random_seed']:
        random.seed(overrides['random_seed'])
        util.r_set_seed(overrides['random_seed'])

    for key, value in overrides.iteritems():
=======
    for key, value in overrides.items():
>>>>>>> 1e2e2b8a
        params[key] = value

    if params['random_seed'] is not None:
        random.seed(params['random_seed'])
        util.r_set_seed(params['random_seed'])

    params['out_database'] = os.path.join(params['output_dir'], params['dbfile_name'])

    # we return the args here, too, in case we have some parameters not
    # processed
    return args, params, ratios


def write_setup(config_params):
    def strparam(value):
        return '' if not value else value

    with open(os.path.join(config_params['output_dir'], 'final.ini'), 'w') as outfile:
        outfile.write('[General]\n')
        outfile.write('num_iterations = %d\n' % config_params['num_iterations'])
        outfile.write('start_iteration = %d\n' % config_params['start_iteration'])
        outfile.write('output_dir = %s\n' % config_params['output_dir'])
        outfile.write('cache_dir = %s\n' % config_params['cache_dir'])
        outfile.write('tmp_dir = %s\n' % config_params['tmp_dir'])
        outfile.write('dbfile_name = %s\n' % config_params['dbfile_name'])
        outfile.write('use_multiprocessing = %s\n' % str(config_params['multiprocessing']))
        if config_params['num_cores'] is None:
            outfile.write('num_cores =\n')
        else:
            outfile.write('num_cores = %d\n' % config_params['num_cores'])

        outfile.write('stats_frequency = %d\n' % config_params['stats_freq'])
        outfile.write('result_frequency = %d\n' % config_params['result_freq'])
        outfile.write('debug_frequency = %d\n' % config_params['debug_freq'])
        outfile.write('postadjust = %s\n' % str(config_params['postadjust']))
        outfile.write('add_fuzz = %s\n' % str(config_params['add_fuzz']))
        outfile.write('num_clusters = %d\n' % config_params['num_clusters'])
        outfile.write('random_seed = %s\n' % strparam(config_params['random_seed']))
        outfile.write('log_subresults = %s\n' % str(config_params['log_subresults']))
        
        outfile.write('[Membership]\n')
        outfile.write('probability_row_change = %f\n' % config_params['memb.prob_row_change'])
        outfile.write('probability_column_change = %f\n' % config_params['memb.prob_col_change'])
        outfile.write('max_changes_per_row = %d\n' % config_params['memb.max_changes_per_row'])
        outfile.write('max_changes_per_column = %d\n' % config_params['memb.max_changes_per_col'])
        outfile.write('min_cluster_rows_allowed= %d\n' % config_params['memb.min_cluster_rows_allowed'])
        outfile.write('max_cluster_rows_allowed= %d\n' % config_params['memb.max_cluster_rows_allowed'])

        outfile.write('[Scoring]\n')
        outfile.write('quantile_normalize = %s\n' % str(config_params['quantile_normalize']))
        for key, value in config_params.iteritems():
            if key != 'pipeline' and type(value) is dict:
                outfile.write('[%s]\n' % key)
                for setting, param in value.iteritems():
                    if setting == 'scaling':
                        if param[0] == 'scaling_const':
                            outfile.write('scaling_const = %f\n' % param[1])
                        elif param[0] == 'scaling_rvec':
                            outfile.write('scaling_rvec = %s\n' % param[1])
                    else:
                        outfile.write('%s = %s\n' % (setting, str(param)))

    with open(os.path.join(config_params['output_dir'], 'pipeline.json'), 'w') as outfile:
        outfile.write(json.dumps(config_params['pipeline']))<|MERGE_RESOLUTION|>--- conflicted
+++ resolved
@@ -306,15 +306,11 @@
     if args.cachedir:
         overrides['cache_dir'] = args.cachedir
 
-<<<<<<< HEAD
     if overrides['random_seed']:
         random.seed(overrides['random_seed'])
         util.r_set_seed(overrides['random_seed'])
 
     for key, value in overrides.iteritems():
-=======
-    for key, value in overrides.items():
->>>>>>> 1e2e2b8a
         params[key] = value
 
     if params['random_seed'] is not None:
